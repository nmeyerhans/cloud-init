--- conflicted
+++ resolved
@@ -16,14 +16,9 @@
 #    You should have received a copy of the GNU General Public License
 #    along with this program.  If not, see <http://www.gnu.org/licenses/>.
 
-<<<<<<< HEAD
 import os
-
-from StringIO import StringIO
-=======
 import six
 from six import StringIO
->>>>>>> 210b041b
 
 import re
 
