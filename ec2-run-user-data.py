#!/usr/bin/python
#
#    Fetch and run user-data from EC2
#    Copyright (C) 2008-2009 Canonical Ltd.
#
#    Author: Soren Hansen <soren@canonical.com>
#
#    This program is free software: you can redistribute it and/or modify
#    it under the terms of the GNU General Public License version 3, as
#    published by the Free Software Foundation.
#
#    This program is distributed in the hope that it will be useful,
#    but WITHOUT ANY WARRANTY; without even the implied warranty of
#    MERCHANTABILITY or FITNESS FOR A PARTICULAR PURPOSE.  See the
#    GNU General Public License for more details.
#
#    You should have received a copy of the GNU General Public License
#    along with this program.  If not, see <http://www.gnu.org/licenses/>.
#

import email
import os
import subprocess
import tempfile
from xml.dom.minidom import parse, parseString

import ec2init

<<<<<<< HEAD
=======
content_type_handlers = {}

def handler(mimetype):
    return lambda f: register_handler(mimetype, f)

def register_handler(mimetype, func):
    content_type_handlers[mimetype] = func
    return func

def main():
    ec2 = ec2init.EC2Init()

    user_data = ec2.get_user_data()

    msg = email.message_from_string(user_data)
    handle_part(msg)

>>>>>>> 674eee8a
def handle_part(part):
    if part.is_multipart():
        for p in part.get_payload():
            handle_part(p)
    else:
        if part.get_content_type() in content_type_handlers:
            content_type_handlers[part.get_content_type](part.get_payload())
            return

        handle_unknown_payload(part.get_payload())

def handle_unknown_payload(payload):
    # Try to detect magic
    if payload.startswith('#!'):
        content_type_handlers['text/x-shellscript'](payload)
        return
    if payload.startswith('<appliance>'):
        content_type_handlers['text/x-appliance-config'](payload)


def handle_appliance_config(payload):
    app = ApplianceConfig(payload)
    app.handle()

@handler('text/x-ebs-mount-description')
def handle_ebs_mount_description(payload):
    (volume_description, path) = payload.split(':')
    (identifier_type, identifier) = volume_description.split('=')

    if identifier_type == 'device':
        device = identifier
#    Perhaps some day the volume id -> device path mapping
#    will be exposed through meta-data.
#    elif identifier_type == 'volume':
#        device = extract_device_name_from_meta_data
    else:
        return

@handler('text/x-shellscript')
def handle_shell_script(payload):
    (fd, path) = tempfile.mkstemp()
    fp = os.fdopen(fd, 'a')
    fp.write(payload)
    fp.close()
    os.chmod(path, 0700)

    # Run the user data script and pipe its output to logger
    user_data_process = subprocess.Popen([path], stdout=subprocess.PIPE)
    logger_process = subprocess.Popen(['logger', '-t', 'user-data'], stdin=user_data_process.stdout)
    logger_process.communicate()
    
    os.unlink(path)

content_type_handlers = { 'text/x-shellscript' : handle_shell_script,
                          'text/x-ebs-mount-description' : handle_ebs_mount_description,
                          'text/x-appliance-config': handle_appliance_config }

class ApplianceConfig(object):
    def __init__(self, data):
        self.data = data

    def handle(self):
        self.dom = parseString(self.data)

        if self.dom.childNodes[0].tagName == 'appliance':
            root = self.dom.childNodes[0]
        else:
            return

        for node in root.childNodes:
            if node.tagName == 'package':
                pkg = None
                for subnode in node.childNodes:
                    if subnode.nodeType == root.TEXT_NODE:
                        pkg = subnode.nodeValue
                if not pkg:
                    # Something's fishy. We should have been passed the name of
                    # a package.
                    return
                if node.getAttribute('action') == 'remove':
                    remove_package(pkg)
                else:
                    install_package(pkg)
            elif node.tagName == 'script':
                script = ''
                for subnode in node.childNodes:
                    # If someone went through the trouble of wrapping it in CDATA, 
                    # it's probably the script we want to run..
                    if subnode.nodeType == root.CDATA_SECTION_NODE:
                        script = subnode.nodeValue
                    # ..however, fall back to whatever TEXT_NODE stuff is between
                    # the <script> tags.
                    if subnode.nodeType == root.TEXT_NODE and not script:
                        script = subnode.nodeValue
                if not script:
                    # An empty script?
                    continue
                content_type_handlers['text/x-shellscript'](script)

def main():
    ec2 = ec2init.EC2Init()

    user_data = ec2.get_user_data()
    msg = parse_user_data(user_data)
    handle_part(msg)

def parse_user_data(user_data):
    return email.message_from_string(user_data)

def install_remove_package(pkg, action):
    apt_get = subprocess.Popen(['apt-get', action, pkg], stdout=subprocess.PIPE)
    logger_process = subprocess.Popen(['logger', '-t', 'user-data'], stdin=apt_get.stdout)
    logger_process.communicate()

def install_package(pkg):
    return install_remove_package(pkg, 'install')

def remove_package(pkg):
    return install_remove_package(pkg, 'remove')

if __name__ == '__main__':
    main()<|MERGE_RESOLUTION|>--- conflicted
+++ resolved
@@ -26,8 +26,6 @@
 
 import ec2init
 
-<<<<<<< HEAD
-=======
 content_type_handlers = {}
 
 def handler(mimetype):
@@ -37,15 +35,6 @@
     content_type_handlers[mimetype] = func
     return func
 
-def main():
-    ec2 = ec2init.EC2Init()
-
-    user_data = ec2.get_user_data()
-
-    msg = email.message_from_string(user_data)
-    handle_part(msg)
-
->>>>>>> 674eee8a
 def handle_part(part):
     if part.is_multipart():
         for p in part.get_payload():
@@ -65,7 +54,7 @@
     if payload.startswith('<appliance>'):
         content_type_handlers['text/x-appliance-config'](payload)
 
-
+@handler('text/x-appliance-config')
 def handle_appliance_config(payload):
     app = ApplianceConfig(payload)
     app.handle()
@@ -98,10 +87,6 @@
     logger_process.communicate()
     
     os.unlink(path)
-
-content_type_handlers = { 'text/x-shellscript' : handle_shell_script,
-                          'text/x-ebs-mount-description' : handle_ebs_mount_description,
-                          'text/x-appliance-config': handle_appliance_config }
 
 class ApplianceConfig(object):
     def __init__(self, data):
