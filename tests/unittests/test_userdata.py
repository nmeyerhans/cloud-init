--- conflicted
+++ resolved
@@ -4,15 +4,11 @@
 
 import gzip
 import logging
-import mocker
 import os
 
 from email.mime.base import MIMEBase
 from email.mime.multipart import MIMEMultipart
-<<<<<<< HEAD
-=======
 from email.mime.application import MIMEApplication
->>>>>>> 1750c756
 
 from cloudinit import handlers
 from cloudinit import helpers as c_helpers
